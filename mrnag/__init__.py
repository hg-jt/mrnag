"""Merge Request Nag Tool "Mr. Nag".

MIT License -- Copyright (c) 2019 hg-jt
"""
import logging
from datetime import datetime
from dataclasses import dataclass, field
from concurrent.futures import ThreadPoolExecutor
from os import environ
from typing import Callable, Iterable, List, Optional
import pendulum
from requests import Response, Session
from yaml import SafeLoader, load as yml_load


LOG = logging.getLogger(__name__)


@dataclass
class MergeRequestApprovals:
    """Represents the approvals for a merge/pull request"""
    total: int = 0
    required: int = 0


@dataclass
class LabelFilters:
    """Represents the label filters to apply to a project."""
    include: List[str] = field(default_factory=list)
    exclude: List[str] = field(default_factory=list)


@dataclass
class MergeRequest:
    """Represents metadata about a merge/pull request."""
    title: str
    author: str
    created_at: datetime
    updated_at: datetime
    approvals: MergeRequestApprovals = field(default_factory=MergeRequestApprovals, init=False)
    labels: List[str] = field(default_factory=list)
    wip: bool = False
    comment_count: int = 0
    merge_request_id: int = None
    url: str = None
    assignees: List[str] = field(default_factory=list, init=False)


@dataclass
class Project:
    """Represents a project in a source code management system (i.e. a "forge")."""
    project_id: int
    forge: str
    name: str
    merge_requests: List[MergeRequest] = field(default_factory=list, init=False)
    labels: LabelFilters = field(default_factory=LabelFilters)
    url: str = None
    wip_count: int = 0

    def __post_init__(self):
        """Post-initialization for parsing ``labels``."""
        if isinstance(self.labels, dict):
            self.labels = LabelFilters(
                include=self.labels.get('include', []),
                exclude=self.labels.get('exclude', [])
            )

@dataclass
class Forge:
    """Represents a "forge" (i.e. a web-based SCM repo manager).

    This class attempts to automatically load a GitLab API token from an
    environment variable that uses the forge type and forge id. For example,
    if the forge type is "gitlab" and the id is "abc, the API token environment
    variable would be ABC_GITLAB_TOKEN.

    *NOTE*: Dashes will be removed from the forge id.
    """
    id: str
    type: str
    api_url: str
    token: str
    projects: List[Project] = field(default_factory=list)

    def __post_init__(self):
        """Post-initialization for ``token`` and ``projects``."""
        if not self.token:  # get token from environment variable
            self.token = environ.get(f"{self.id.replace('-', '')}_{self.type}_TOKEN".upper())

        if self.projects:  # find "raw" dicts and convert them to Project objects
            projects: List[Project] = []

            for project in self.projects:
                if isinstance(project, dict):
                    projects.append(Project(**project, forge=self.id))
                elif isinstance(project, Project):
                    projects.append(project)
                else:
                    LOG.warning('Unable to parse project metadata, unexpected type: %s', type(project))

            self.projects = projects

    def fetch_project(self, project: Project) -> Project:
        """Fetch the project details.

        Sub-classes should override this method.

        :param project: The project to fetch the details for.
        :return: A hydrated project.
        """
        raise NotImplementedError()


@dataclass
class Gitlab(Forge):
    """Provides a minimal GitLab client for fetching project and merge request details."""
    session: Session = field(default_factory=Session, init=False, repr=False)

    def __post_init__(self):
        super().__post_init__()
        self.session.headers['PRIVATE-TOKEN'] = self.token

    def fetch_project(self, project: Project) -> Project:
        """Fetch the project details.

        :param project: The project to fetch the details for.
        :return: A hydrated project.
        """
        project: Project = self.get_merge_request_details(self.get_project_details(project))

        return project

    def get_merge_request_details(self, project: Project) -> Project:
        """Get merge request information from GitLab.

        :param project: The project to enrich.
        :return: The given project, enriched with merge request data.
        """
        resp: Response = self.session.get(f'{self.api_url}/projects/{project.project_id}/merge_requests?state=opened')

        if not resp.ok:
            # TODO: mark the project to indicate something went wrong
            # TODO: smoother handling of error state
            raise Exception('Unable to get list of merge request.')

        for mr in resp.json():
            merge_request: MergeRequest = MergeRequest(
                mr['title'],
                mr.get('author', {}).get('name'),
                timestamp_to_datetime(mr['created_at'], tz='utc'),
                timestamp_to_datetime(mr['updated_at'], tz='utc'),
                mr['labels'],
                comment_count=mr['user_notes_count'],
                merge_request_id=mr['iid'],
                url=mr['web_url']
            )

            for assignee in mr.get('assignees', []):
                merge_request.assignees.append(assignee.get('username'))

            resp = self.session.get(
                f'{self.api_url}/projects/{project.project_id}/merge_requests/{mr["iid"]}/approvals'
            )

            if not resp.ok:
                raise Exception('Unable to get approval details')  # TODO: smoother handling of error state

            approvals: dict = resp.json()
            merge_request.approvals.count = len(approvals['approved_by'])
            merge_request.approvals.required = approvals.get('approvals_required', 0)
            merge_request.wip = mr.get('work_in_progress', False)

            if merge_request.wip:
                project.wip_count += 1

            project.merge_requests.append(merge_request)

        return project

    def get_project_details(self, project: Project) -> Project:
        """Get project metadata from GitLab.

        :param project: The project to enrich.
        :return: The given project, enriched with additional metadata.
        """
        resp: Response = self.session.get(f'{self.api_url}/projects/{project.project_id}')

        if not resp.ok:
            raise Exception('Unable to fetch project details')  # TODO: smoother handling of error state

        gl_project: dict = resp.json()

        if not project.name:
            project.name = gl_project.get('name', gl_project.get('id'))

        project.url = gl_project['web_url']

        return project


<<<<<<< HEAD
@dataclass
class Github(Forge):
    """Provides a minimal GitHub client for fetching project and merge request details."""
    session: Session = field(default_factory=Session, init=False, repr=False)
    repo_and_pr_query = """
        query RepoWithPullRequests($repo_owner: String!,
                                   $repo_name: String!,
                                   $pr_count: Int!,
                                   $pr_cursor: String,
                                   $label_cursor: String,
                                   $review_cursor: String,
                                   $bpr_cursor: String) {
          repository(owner: $repo_owner, name: $repo_name) {
            name
            url
            pullRequests(states: OPEN, first: $pr_count, after: $pr_cursor) {
              totalCount
              nodes {
                number
                title
                createdAt
                updatedAt
                author {
                  login
                }
                permalink
                baseRefName
                labels(first: 10, after: $label_cursor) {
                  nodes {
                    name
                  }
                  pageInfo {
                    endCursor
                    hasNextPage
                  }
                }
                reviews(first: 10, after: $review_cursor) {
                  totalCount
                  nodes {
                    state
                  }
                  pageInfo {
                    endCursor
                    hasNextPage
                  }
                }
              }
              pageInfo {
                endCursor
                hasNextPage
              }
            }
            branchProtectionRules(first: 25, after: $bpr_cursor) {
              totalCount
              nodes {
                requiredApprovingReviewCount
                requiresApprovingReviews
                pattern
              }
              pageInfo {
                endCursor
                hasNextPage
              }
            }
          }
        }
    """

    def fetch_project(self, project: Project) -> Project:
        owner, repo = project.project_id.split('/')
        resp: Response = self.session.post(
            'https://api.github.com/graphql',
            json={
                'query': self.repo_and_pr_query,
                'variables': {
                    'repo_owner': owner,
                    'repo_name': repo,
                    'pr_count': 10,
                    'pr_cursor': None,
                    'label_cursor': None,
                    'bpr_cursor': None
                }
            },
            headers={'Authorization': f'token {self.token}'}
        )

        if not resp.ok:
            # TODO: mark the project to indicate something went wrong
            # TODO: smoother handling of error state
            raise Exception('Unable to get list of merge requests.')

        data: dict = resp.json().get('data', {})
        project.url = data.get('url')

        for pr in data.get('repository', {}).get('pullRequests').get('nodes'):
            merge_request: MergeRequest = MergeRequest(
                pr['title'],
                pr.get('author', {}).get('login'),
                timestamp_to_datetime(pr['createdAt']),
                timestamp_to_datetime(pr['updatedAt']),
                [label.get('name') for label in pr.get('labels', {}).get('nodes', [])],
                comment_count=pr.get('reviews').get('totalCount', 0),  # TODO: check state?
                merge_request_id=pr['number'],
                url=pr['permalink']
            )

            project.merge_requests.append(merge_request)
            # TODO: get WIP status
            # TODO: parse approval info

        return project


def timestamp_to_datetime(timestamp) -> Optional[datetime]:
=======
def timestamp_to_datetime(timestamp: str, tz: Optional[str] = None) -> Optional[datetime]:
>>>>>>> bd8b2342
    """Convert a timestamp string to a datetime object with timezone info.

    :param timestamp: timestamp string.
    :return: A datetime object with timezone info or None.
    """
    if not timestamp:
        return None

    try:
        if tz:
            return pendulum.parse(timestamp, tz=tz)

        return pendulum.parse(timestamp)
    except ValueError:
        return None


def fetch_project_details(forges: List[Forge], workers: int = -1) -> List[Project]:
    """Fetch the project and merge request details across all forges.

    :param forges: A list of Forge objects to process.
    :param workers: The maximum number of threads to use.
    :return: A list of Project objects.
    """
    projects: List[Project] = []

    for forge in forges:
        if workers < 0:
            workers = len(forge.projects)

        with ThreadPoolExecutor(max_workers=workers) as executor:
            projects.extend(list(executor.map(forge.fetch_project, forge.projects)))

    return projects


def filter_wips(project: Project) -> Optional[Project]:
    """Reduces merge request list to just merge requests that are marked as WIP.

    :param project: The project to filter.
    :return: The project with a filtered list of merge request or None, if no merge requests remain.
    """
    if not project:
        return None

    project.merge_requests = list(filter(lambda mr: mr.wip, project.merge_requests))

    return project if project.merge_requests else None


def filter_non_wips(project: Project) -> Optional[Project]:
    """Reduces merge request list to just merge requests that are not marked as WIP.

    :param project: The project to filter.
    :return: The project with a filtered list of merge requests or None, if no merge requests remain.
    """
    if not project:
        return None

    project.merge_requests = list(filter(lambda mr: not mr.wip, project.merge_requests))

    return project if project.merge_requests else None


def parse_config(filename: str) -> List[Forge]:
    """Parses the configuration file.

    :param filename:
    :return: A list of forges.
    """
    forges: List[Forge] = []
    forge_classes = {
        'gitlab': Gitlab,
        'github': Github
    }

    with open(filename, 'r') as config_file:
        app_config = yml_load(config_file, Loader=SafeLoader)

    for forge_md in app_config.get('forges'):
        forge_class = forge_classes.get(forge_md.get('type', '').lower(), Forge)
        forges.append(forge_class(**forge_md))

    return forges


def inclusive_label_filter(labels: List[str]) -> Callable:
    """Creates a function for selecting merge requests with one or more of the given labels.

    :param labels: A list of merge request labels.
    :return: A function that can be used with the filter builtin.
    """
    def inclusive_filter(project: Project):
        _labels: List[str] = labels + project.labels.include

        if _labels:
            project.merge_requests = list(
                filter(lambda mr: any(label in mr.labels for label in _labels), project.merge_requests)
            )

        return project if project.merge_requests else None

    return inclusive_filter


def exclusive_label_filter(labels: List[str]) -> Callable:
    """Creates a function for selecting merge requests that do not contain any of the given labels.

    :param labels: A list of merge request labels.
    :return: A function that can be used with the filter builtin.
    """
    def exclusive_filter(project: Project):
        _labels: List[str] = labels + project.labels.exclude

        if _labels:
            project.merge_requests = list(
                filter(lambda mr: not any(label in mr.labels for label in _labels), project.merge_requests)
            )

        return project if project.merge_requests else None

    return exclusive_filter


def aging_filter(days):
    """Creates a function for selecting merge requests that are older than the given number of days.

    :param days: The minimum age of a merge request.
    :return: A function that can be used the the filter builtin.
    """
    now: datetime = pendulum.now(tz='UTC')

    def mr_aging_filter(project: Project) -> Optional[Project]:
        if not project:
            return None

        project.merge_requests = list(filter(lambda mr: (now - mr.created_at).days > days,
                                             project.merge_requests))

        return project if project.merge_requests else None

    return mr_aging_filter


def process_projects(forges: List[Forge],
                     only_wips: bool = False,
                     wips: bool = False,
                     include: Optional[List[str]] = None,
                     exclude: Optional[List[str]] = None,
                     minimum_age: int = 0,
                     order_by: str = 'created',
                     sort: str = 'desc') -> List[Project]:
    """
    Processes projects by fetching additional details from the configured
    forges and applying filtering and sorting.

    *NOTE*: Most of the filters and sorting can be done at the API layer, but
    is currently implemented here, after *all* the data is fetched. This should
    be revisited when there are multiple forges implemented.

    :param forges: A list of forges.
    :param only_wips: A flag to filter results to just merge requests that are
                      marked as a "work in progress". Disabled by default.
    :param wips: A flag to include merge requests that are marked as a
                 "work in progress". Disabled by default.
    :param include: A list of labels to filter merge requests by. Disabled by default.
    :param exclude: A list of labels to filter out merge requests. Disabled by default.
    :param minimum_age: The minimum age (in days) to filter merge requests by. Default is 0.
    :param order_by: The field to order by (e.g. 'created' or 'updated'). Default is 'created'.
    :param sort: The direction to sort by (e.g. 'asc' or 'desc'). Default is 'asc'.
    :return: A list of projects.
    """
    if not forges:
        raise ValueError('No forge configuration provided')

    proj_itr: Iterable[Project] = fetch_project_details(forges)

    if only_wips:  # only WIPs
        proj_itr = filter(filter_wips, proj_itr)
    elif not wips:  # only non-WIPs
        proj_itr = filter(filter_non_wips, proj_itr)

    proj_itr = filter(inclusive_label_filter(include or []), proj_itr)
    proj_itr = filter(exclusive_label_filter(exclude or []), proj_itr)

    if minimum_age:
        proj_itr = filter(aging_filter(minimum_age), proj_itr)

    projects = list(proj_itr)

    if order_by:
        if order_by.lower() == 'updated':
            for project in projects:
                project.merge_requests.sort(key=lambda mr: mr.updated_at, reverse=(sort == 'desc'))
        else:  # default to sorting by creation date
            for project in projects:
                project.merge_requests.sort(key=lambda mr: mr.created_at, reverse=(sort == 'desc'))

    return projects<|MERGE_RESOLUTION|>--- conflicted
+++ resolved
@@ -198,7 +198,6 @@
         return project
 
 
-<<<<<<< HEAD
 @dataclass
 class Github(Forge):
     """Provides a minimal GitHub client for fetching project and merge request details."""
@@ -270,7 +269,7 @@
     def fetch_project(self, project: Project) -> Project:
         owner, repo = project.project_id.split('/')
         resp: Response = self.session.post(
-            'https://api.github.com/graphql',
+            'https://api.github.com/graphql',  # TODO: make base github url configurable
             json={
                 'query': self.repo_and_pr_query,
                 'variables': {
@@ -312,10 +311,7 @@
         return project
 
 
-def timestamp_to_datetime(timestamp) -> Optional[datetime]:
-=======
 def timestamp_to_datetime(timestamp: str, tz: Optional[str] = None) -> Optional[datetime]:
->>>>>>> bd8b2342
     """Convert a timestamp string to a datetime object with timezone info.
 
     :param timestamp: timestamp string.
